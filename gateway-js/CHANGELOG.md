--- conflicted
+++ resolved
@@ -4,10 +4,6 @@
 
 > The changes noted within this `vNEXT` section have not been released yet.  New PRs and commits which introduce changes should include an entry in this `vNEXT` section as part of their development.  When a release is being prepared, a new header will be (manually) created below and the appropriate changes within that release will be moved into the new section.
 
-<<<<<<< HEAD
-- Enable gateway to fetch CSDL / cloud config in managed mode. This feature is currently opt-in only and should have no effect for existing use cases. After some testing, this behavior will become the default (and should be nearly transparent / non-breaking for users when we do so). It's unintended for users to start using this feature for now unless instructed by Apollo to do so. [PR #458](https://github.com/apollographql/federation/pull/458)
-- __FIX__: followup to #458. Fix typings of `getDefaultFetcher` - `make-fetch-happen` types were not being included in the gateway's compiled `index.d.ts` file. [PR #585](https://github.com/apollographql/federation/pull/585)
-=======
 - _Nothing yet! Stay tuned!_
 
 ## v0.25.1
@@ -18,7 +14,6 @@
 
 - Add support for an upcoming mechanism for fetching a graph's schema and configuration when using managed federation. In this release, the new mechanism is opt-in, and users shouldn't use enable it unless instructed by Apollo to do so. [PR #458](https://github.com/apollographql/federation/pull/458) [PR #585](https://github.com/apollographql/federation/pull/585)
 - Provide `context` as a fourth, optional argument to `RemoteGraphQLDataSource.didEncounterError`. This is a non-breaking change which allows implementors to read and modify the `context` object which is already similarly available in other hooks. [PR #600](https://github.com/apollographql/federation/pull/600)
->>>>>>> 72841bde
 
 ## v0.24.4
 
